apiVersion: grizzly.grafana.com/v1alpha1
kind: AlertRuleGroup
metadata:
    name: Integration-Kubernetes.pod-alerts
spec:
    folderUid: duplo-common
    interval: 60
    rules:
        - annotations:
            description: 'Pod `{{ $labels.pod }}` in namespace `{{ $labels.namespace }}` (cluster: `{{ $labels.cluster }}`) has restarted within the last 5 minutes.'
            summary: 'Pod restart detected: {{ $labels.namespace }}/{{ $labels.pod }}'
          condition: C
          data:
            - refId: A
              relativeTimeRange:
                from: 900
                to: 0
              datasourceUid: duplo-metrics
              model:
                datasource:
                    type: prometheus
                    uid: duplo-metrics
                editorMode: code
                exemplar: false
                expr: sum by (cluster, namespace, pod) (increase(kube_pod_container_status_restarts_total[5m]))
                instant: true
                intervalMs: 1000
                legendFormat: __auto
                maxDataPoints: 43200
                range: false
                refId: A
            - refId: C
              datasourceUid: __expr__
              model:
                conditions:
                    - evaluator:
                        params:
                            - 0
                        type: gt
                      operator:
                        type: and
                      query:
                        params:
                            - C
                      reducer:
                        params: []
                        type: last
                      type: query
                datasource:
                    type: __expr__
                    uid: __expr__
                expression: A
                intervalMs: 1000
                maxDataPoints: 43200
                refId: C
                type: threshold
          execErrState: Error
          folderUID: duplo-common
          for: 0s
          labels:
            severity: warning
          noDataState: OK
          orgID: 1
          ruleGroup: pod-alerts
          title: PodRestartAlert
          uid: Podrestartalert
        - annotations:
<<<<<<< HEAD
            description: A Alertmanager Webhook Failed log was detected on pod {{ $labels.pod }} in namespace {{ $labels.namespace }} within cluster {{ $labels.cluster }}.
            summary: 'Alertmanager Webhook Failed event detected on pod {{ $labels.pod }} (namespace: {{ $labels.namespace }}, cluster: {{ $labels.cluster }})'
          condition: C
          data:
            - datasourceUid: duplo-logging
              model:
                datasource:
                    type: loki
                    uid: duplo-logging
                editorMode: code
                expr: |-
                    sum by (cluster, namespace, pod) (
                      count_over_time({service_name="duplo-automation"} |= "alertmanagerWebhookFailed" [1m]))
                intervalMs: 60000
                maxDataPoints: 43200
                queryType: instant
                refId: A
              queryType: instant
=======
            description: The Mimir Alertmanager is responding with up=0. Check pod health, service endpoints, or network access.
            summary: Mimir Alertmanager is unreachable in {{ $labels.cluster }}/{{ $labels.namespace }}
          condition: C
          data:
            - datasourceUid: duplo-metrics
              model:
                datasource:
                    type: prometheus
                    uid: duplo-metrics
                editorMode: code
                expr: min by (cluster, namespace) (up{service="duplo-metrics-alertmanager"})
                hide: false
                instant: true
                intervalMs: 1000
                legendFormat: __auto
                maxDataPoints: 43200
                range: false
                refId: A
>>>>>>> 1f9b2d68
              refId: A
              relativeTimeRange:
                from: 600
            - datasourceUid: __expr__
              model:
                conditions:
                    - evaluator:
                        params:
                            - 0
<<<<<<< HEAD
                        type: gt
=======
                        type: eq
>>>>>>> 1f9b2d68
                      operator:
                        type: and
                      query:
                        params:
                            - C
                      reducer:
                        params: []
                        type: last
                      type: query
                datasource:
                    type: __expr__
                    uid: __expr__
                expression: A
<<<<<<< HEAD
                intervalMs: 60000
=======
                intervalMs: 1000
>>>>>>> 1f9b2d68
                maxDataPoints: 43200
                refId: C
                type: threshold
              refId: C
              relativeTimeRange: {}
          execErrState: Error
          folderUID: duplo-common
          for: 0s
          labels:
<<<<<<< HEAD
            owner: duplo
            severity: critical
          noDataState: OK
          orgID: 1
          ruleGroup: pod-alerts
          title: AlertmanagerWebhookFailed
          uid: AlertmanagerWebhookFailed
=======
            severity: critical
            owner: duplo
          noDataState: Alerting
          orgID: 1
          ruleGroup: pod-alerts
          title: MimirAlertmanagerDown
          uid: Mimiralertmanagerdown
>>>>>>> 1f9b2d68
    title: pod-alerts<|MERGE_RESOLUTION|>--- conflicted
+++ resolved
@@ -65,7 +65,65 @@
           title: PodRestartAlert
           uid: Podrestartalert
         - annotations:
-<<<<<<< HEAD
+            description: The Mimir Alertmanager is responding with up=0. Check pod health, service endpoints, or network access.
+            summary: Mimir Alertmanager is unreachable in {{ $labels.cluster }}/{{ $labels.namespace }}
+          condition: C
+          data:
+            - datasourceUid: duplo-metrics
+              model:
+                datasource:
+                    type: prometheus
+                    uid: duplo-metrics
+                editorMode: code
+                expr: min by (cluster, namespace) (up{service="duplo-metrics-alertmanager"})
+                hide: false
+                instant: true
+                intervalMs: 1000
+                legendFormat: __auto
+                maxDataPoints: 43200
+                range: false
+                refId: A
+              refId: A
+              relativeTimeRange:
+                from: 600
+            - datasourceUid: __expr__
+              model:
+                conditions:
+                    - evaluator:
+                        params:
+                            - 0
+                        type: eq
+                      operator:
+                        type: and
+                      query:
+                        params:
+                            - C
+                      reducer:
+                        params: []
+                        type: last
+                      type: query
+                datasource:
+                    type: __expr__
+                    uid: __expr__
+                expression: A
+                intervalMs: 1000
+                maxDataPoints: 43200
+                refId: C
+                type: threshold
+              refId: C
+              relativeTimeRange: {}
+          execErrState: Error
+          folderUID: duplo-common
+          for: 0s
+          labels:
+            severity: critical
+            owner: duplo
+          noDataState: Alerting
+          orgID: 1
+          ruleGroup: pod-alerts
+          title: MimirAlertmanagerDown
+          uid: Mimiralertmanagerdown
+        - annotations:
             description: A Alertmanager Webhook Failed log was detected on pod {{ $labels.pod }} in namespace {{ $labels.namespace }} within cluster {{ $labels.cluster }}.
             summary: 'Alertmanager Webhook Failed event detected on pod {{ $labels.pod }} (namespace: {{ $labels.namespace }}, cluster: {{ $labels.cluster }})'
           condition: C
@@ -84,26 +142,6 @@
                 queryType: instant
                 refId: A
               queryType: instant
-=======
-            description: The Mimir Alertmanager is responding with up=0. Check pod health, service endpoints, or network access.
-            summary: Mimir Alertmanager is unreachable in {{ $labels.cluster }}/{{ $labels.namespace }}
-          condition: C
-          data:
-            - datasourceUid: duplo-metrics
-              model:
-                datasource:
-                    type: prometheus
-                    uid: duplo-metrics
-                editorMode: code
-                expr: min by (cluster, namespace) (up{service="duplo-metrics-alertmanager"})
-                hide: false
-                instant: true
-                intervalMs: 1000
-                legendFormat: __auto
-                maxDataPoints: 43200
-                range: false
-                refId: A
->>>>>>> 1f9b2d68
               refId: A
               relativeTimeRange:
                 from: 600
@@ -113,11 +151,7 @@
                     - evaluator:
                         params:
                             - 0
-<<<<<<< HEAD
                         type: gt
-=======
-                        type: eq
->>>>>>> 1f9b2d68
                       operator:
                         type: and
                       query:
@@ -131,11 +165,7 @@
                     type: __expr__
                     uid: __expr__
                 expression: A
-<<<<<<< HEAD
                 intervalMs: 60000
-=======
-                intervalMs: 1000
->>>>>>> 1f9b2d68
                 maxDataPoints: 43200
                 refId: C
                 type: threshold
@@ -145,7 +175,6 @@
           folderUID: duplo-common
           for: 0s
           labels:
-<<<<<<< HEAD
             owner: duplo
             severity: critical
           noDataState: OK
@@ -153,13 +182,4 @@
           ruleGroup: pod-alerts
           title: AlertmanagerWebhookFailed
           uid: AlertmanagerWebhookFailed
-=======
-            severity: critical
-            owner: duplo
-          noDataState: Alerting
-          orgID: 1
-          ruleGroup: pod-alerts
-          title: MimirAlertmanagerDown
-          uid: Mimiralertmanagerdown
->>>>>>> 1f9b2d68
     title: pod-alerts